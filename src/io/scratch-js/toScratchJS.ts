--- conflicted
+++ resolved
@@ -400,8 +400,7 @@
         case OpCode.sound_playuntildone:
           return `yield* this.playSoundUntilDone(${inputToJS(block.inputs.SOUND_MENU)})`;
         case OpCode.sound_play:
-<<<<<<< HEAD
-          return `this.startSound(${inputToJS(block.inputs.SOUND_MENU)})`;
+          return `yield* this.startSound(${inputToJS(block.inputs.SOUND_MENU)})`;
         case OpCode.sound_setvolumeto:
           return `this.setAudioEffect("volume", ${inputToJS(block.inputs.VOLUME)})`;
         case OpCode.sound_changevolumeby:
@@ -426,9 +425,6 @@
         }
         case OpCode.sound_cleareffects:
           return `this.clearAudioEffects()`;
-=======
-          return `yield* this.startSound(${inputToJS(block.inputs.SOUND_MENU)})`;
->>>>>>> 274ed332
         case OpCode.sound_stopallsounds:
           return `this.stopAllSounds()`;
         case OpCode.event_broadcast:
